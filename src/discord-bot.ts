--- conflicted
+++ resolved
@@ -301,12 +301,8 @@
 
     // Use the ws.service handler to process the event and notify users
     await wsService.handleGuildCreate(guild.id, guild.name, guild.memberCount);
-<<<<<<< HEAD
-    console.log(`[Discord Bot - GuildCreate] handleGuildCreate call completed for guild ${guild.id}`);
-=======
     
     console.log(`[Discord Bot] handleGuildCreate completed for guild ${guild.id}`);
->>>>>>> 5087b5cc
   } catch (error) {
     console.error(`[Discord Bot - GuildCreate] Error calling wsService.handleGuildCreate for guild ${guild.id}:`, error);
     // Even if there's an error with the WebSocket service, still try to notify the Portal API
@@ -316,12 +312,8 @@
     // Also notify the Portal API about this new guild
     console.log(`[Discord Bot - GuildCreate] Notifying Portal API about new guild ${guild.id}`);
     await notifyPortalAPI(guild.id, 'guildCreate');
-<<<<<<< HEAD
-    console.log(`[Discord Bot - GuildCreate] Portal API notification completed for guild ${guild.id}`);
-=======
 
     console.log(`[Discord Bot] Portal API notification completed for guild ${guild.id}`);
->>>>>>> 5087b5cc
   } catch (apiError) {
     console.error(`[Discord Bot - GuildCreate] Error notifying Portal API for guild ${guild.id}:`, apiError);
   }
