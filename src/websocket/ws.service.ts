--- conflicted
+++ resolved
@@ -2087,9 +2087,6 @@
       case 2:
         // Check level 2 to 3 conditions (Discord created with members)
         const discordInfo = await DiscordService.getByProjectId(project.id);
-<<<<<<< HEAD
-        if (discordInfo && discordInfo.verified && discordInfo.memberCount && discordInfo.memberCount >= 4) {
-=======
         if (discordInfo && discordInfo.verified && discordInfo.memberCount >= 4) {
           // Check if we've recently sent this level-up notification
           if (wasLevelUpRecentlySent(project.id, 3)) {
@@ -2097,7 +2094,6 @@
             return;
           }
           
->>>>>>> 44675a2e
           newLevel = 3;
           shouldLevelUp = true;
           levelUpMessage = `🎉 Congratulations! You've progressed to Level 3: Community Growth.\n\nYour next goals are:\n- Reach 10+ Discord members\n- Share 25+ scientific papers\n- Have 100+ messages in your Discord`;
@@ -2376,21 +2372,6 @@
         },
         ws
       );
-<<<<<<< HEAD
-
-      // Send level up email notification
-      if (project.members[0].bioUser.email) {
-        try {
-          await sendLevelUpEmail(project.members[0].bioUser.email, newLevel);
-          console.log(
-            `Level up email sent to ${project.members[0].bioUser.email} for level ${newLevel} (triggered by bot installation)`
-          );
-        } catch (emailError) {
-          console.error(`Error sending level up email for project ${userId}:`, emailError);
-        }
-      }
-=======
->>>>>>> 44675a2e
     }
 
     console.log(
@@ -2483,20 +2464,9 @@
 - ✅ All metrics will update in **real-time** towards your level progression
 
 ${memberCount >= 4 ? '**Congratulations!** You have enough members to qualify for Level 3!' : `### Next Steps:\nYou need **${4 - memberCount} more ${4 - memberCount === 1 ? 'member' : 'members'}** to reach Level 3.\n\nKeep growing your community by inviting researchers and collaborators to join your server!`}`,
-<<<<<<< HEAD
-        };
-
-        console.log(`[WS Service - handleGuildCreate] Saving bot added message to session ID: ${sessionId}`);
-        await saveChatMessage(sessionId, botAddedMessage, true, 'BOT_ADDED', true);
-
-        // If the user has an active WebSocket connection, send them notifications
-        if (ws && ws.readyState === WebSocket.OPEN) {
-          console.log(`[WS Service - handleGuildCreate] Sending bot installation notifications via WebSocket to user ${project.id}`);
-=======
           };
 
           await saveChatMessage(sessionId, botAddedMessage, true, 'BOT_ADDED', true);
->>>>>>> 44675a2e
 
           // Send the text message
           ws.send(
@@ -2551,21 +2521,9 @@
           );
         } else {
           console.log(
-<<<<<<< HEAD
-            `[WS Service - handleGuildCreate] User ${project.id} does not have an active WebSocket connection. Message saved to chat history only.`
-          );
-        }
-
-        // Check and perform level up
-        console.log(`[WS Service - handleGuildCreate] Checking level up for project ${project.id}`);
-        await checkAndPerformLevelUp(project, ws); // Pass the fetched project with relations
-      } else {
-        console.warn(`[WS Service - handleGuildCreate] Project not found for projectId: ${discordRecord.projectId} after updating Discord record.`);
-=======
             `User ${project.id} does not have an active WebSocket connection. Cannot check for level up.`
           );
         }
->>>>>>> 44675a2e
       }
 
       console.log(
